--- conflicted
+++ resolved
@@ -90,36 +90,22 @@
 
     # training hyperparameters
     parser.add_argument('--image_shape', type=int, nargs="+", default=[20, 256, 256],   
-<<<<<<< HEAD
                         help="Input image shape (z, y, x)")
     parser.add_argument('--num_channels', type=int, default=3,                
                         help="Number of input channels/sequences")
-=======
-                        help="Image shape (z, y, x)")
-    parser.add_argument('--num_channels', type=int, default=3,                
-                        help="Number of channels/sequences")
->>>>>>> 54af02fc
     parser.add_argument('--num_classes', type=int, default=2,                
                         help="Number of classes at train-time")
     parser.add_argument('--num_epochs', type=int, default=100,              
                         help="Number of training epochs")
-    parser.add_argument('--base_lr', type=float, default=0.001,            
-<<<<<<< HEAD
+    parser.add_argument('--base_lr', type=float, default=0.001,
                         help="Learning rate")
-=======
-                        help="Learning tate")
->>>>>>> 54af02fc
     parser.add_argument('--focal_loss_gamma', type=float, default=0.0,              
                         help="Focal Loss gamma value")
     parser.add_argument('--enable_da', type=int, default=1,                
                         help="Enable data augmentation")
 
     # neural network-specific hyperparameters
-<<<<<<< HEAD
     parser.add_argument('--model_type', type=str, default='unet',                                                    
-=======
-    parser.add_argument('--model_type', type=str, default='swin_unetr',                                                    
->>>>>>> 54af02fc
                         help="Neural network: architectures")
     parser.add_argument('--model_strides', type=str, default='[(2, 2, 2), (1, 2, 2), (1, 2, 2), (1, 2, 2), (2, 2, 2)]', 
                         help="Neural network: convolutional strides (as string representation)")
@@ -133,10 +119,7 @@
     args = parser.parse_args()
     args.model_strides = ast.literal_eval(args.model_strides)
     args.model_features = ast.literal_eval(args.model_features)
-<<<<<<< HEAD
-=======
-
->>>>>>> 54af02fc
+
 
     # retrieve default set of hyperparam (architecture, batch size) for given neural network
     if bool(args.use_def_model_hp):
