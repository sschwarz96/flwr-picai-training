#  Copyright 2022 Diagnostic Image Analysis Group, Radboudumc, Nijmegen, The Netherlands
#
#  Licensed under the Apache License, Version 2.0 (the "License");
#  you may not use this file except in compliance with the License.
#  You may obtain a copy of the License at
#
#      http://www.apache.org/licenses/LICENSE-2.0
#
#  Unless required by applicable law or agreed to in writing, software
#  distributed under the License is distributed on an "AS IS" BASIS,
#  WITHOUT WARRANTIES OR CONDITIONS OF ANY KIND, either express or implied.
#  See the License for the specific language governing permissions and
#  limitations under the License.

import argparse
import ast

import numpy as np
import torch
from monai.networks.nets.swin_unetr import SwinUNETR
from picai_baseline.unet.training_setup.augmentations.nnUNet_DA import \
    apply_augmentations
from picai_baseline.unet.training_setup.callbacks import (
    optimize_model, resume_or_restart_training, validate_model)
from picai_baseline.unet.training_setup.compute_spec import \
    compute_spec_for_run
from picai_baseline.unet.training_setup.data_generator import prepare_datagens
from picai_baseline.unet.training_setup.default_hyperparam import \
    get_default_hyperparams
from picai_baseline.unet.training_setup.loss_functions.focal import FocalLoss
# from picai_baseline.unet.training_setup.neural_network_selector import \
#     neural_network_for_run
from torch.utils.tensorboard import SummaryWriter


def neural_network_for_run(args, device):
    """Select neural network architecture for given run"""

    if args.model_type == 'unet':
        model = UNet(
            spatial_dims=len(args.image_shape),
            in_channels=args.num_channels,
            out_channels=args.num_classes,
            strides=args.model_strides,
            channels=args.model_features
        )
    elif args.model_type == "swin_unetr":
        model = SwinUNETR(
            img_size=args.image_shape,
            in_channels=args.num_channels,
            out_channels=args.num_classes,
            # depths: Sequence[int] = (2, 2, 2, 2),
            # num_heads: Sequence[int] = (3, 6, 12, 24),
            # feature_size: int = 24,
            # norm_name: Union[Tuple, str] = "instance",
            # drop_rate: float = 0.0,
            # attn_drop_rate: float = 0.0,
            # dropout_path_rate: float = 0.0,
            # normalize: bool = True,
            # use_checkpoint: bool = False,
            # spatial_dims: int = 3,
        )

    model = model.to(device)
    print("Loaded Neural Network Arch.:", args.model_type)
    return model


def main():
    # command line arguments for hyperparameters and I/O paths
    parser = argparse.ArgumentParser(description='Command Line Arguments for Training Script')

    # data I/0 + experimental setup
    parser.add_argument('--max_threads', type=int, default=12,
                        help="Max threads/workers for data loaders")
    parser.add_argument('--validate_n_epochs', type=int, default=10,               
                        help="Trigger validation every N epochs")
    parser.add_argument('--validate_min_epoch', type=int, default=50,               
                        help="Trigger validation after minimum N epochs")
    parser.add_argument('--export_best_model', type=int, default=1,                
                        help="Export model checkpoints")
    parser.add_argument('--resume_training', type=str, default=1,                
                        help="Resume training model, if checkpoint exists")
    parser.add_argument('--weights_dir', type=str, required=True,            
                        help="Path to export model checkpoints")
    parser.add_argument('--overviews_dir', type=str, required=True,            
                        help="Base path to training/validation data sheets")
    parser.add_argument('--folds', type=int, nargs='+', required=True, 
                        help="Folds selected for training/validation run")

    # training hyperparameters
<<<<<<< HEAD
    parser.add_argument('--image_shape', type=int, nargs="+", default=[20, 256, 256],   
                        help="Image shape (z, y, x)")
    parser.add_argument('--num_channels', type=int, default=3,                
                        help="Number of channels/sequences")
    parser.add_argument('--num_classes', type=int, default=2,                
                        help="Number of classes at train-time")
    parser.add_argument('--num_epochs', type=int, default=100,              
                        help="Number of training epochs")
    parser.add_argument('--base_lr', type=float, default=0.001,            
                        help="Learning tate")
    parser.add_argument('--focal_loss_gamma', type=float, default=0.0,              
                        help="Focal Loss gamma value")
    parser.add_argument('--enable_da', type=int, default=1,                
                        help="Enable data augmentation")

    # neural network-specific hyperparameters
    parser.add_argument('--model_type', type=str, default='unet',                                                    
                        help="Neural network: architectures")
    parser.add_argument('--model_strides', type=str, default='[(2, 2, 2), (1, 2, 2), (1, 2, 2), (1, 2, 2), (2, 2, 2)]', 
                        help="Neural network: convolutional strides (as string representation)")
    parser.add_argument('--model_features', type=str, default='[32, 64, 128, 256, 512, 1024]',                           
                        help="Neural network: number of encoder channels (as string representation)")
    parser.add_argument('--batch_size', type=int, default=8,                                                         
                        help="Mini-batch size")
    parser.add_argument('--use_def_model_hp', type=int, default=1,                                                         
                        help="Use default set of model-specific hyperparameters")

    args = parser.parse_args()
    args.model_strides = ast.literal_eval(args.model_strides)
    args.model_features = ast.literal_eval(args.model_features)
=======
    prsr.add_argument('--image_shape',      type=int, nargs="+",   default=[20, 256, 256], help="Image Shape (as String Representation)")
    prsr.add_argument('--num_channels',     type=int,   default=3,                help="Number of Channels/Sequences")
    prsr.add_argument('--num_classes',      type=int,   default=2,                help="Number of Classes at Train-Time")
    prsr.add_argument('--num_epochs',       type=int,   default=100,              help="Number of Training Epochs")
    prsr.add_argument('--base_lr',          type=float, default=0.001,            help="Learning Rate")
    prsr.add_argument('--focal_loss_gamma', type=float, default=0.0,              help="Focal Loss (Gamma Value)")
    prsr.add_argument('--enable_da',        type=int,   default=1,                help="Enable Data Augmentation")

    # neural network-specific hyperparameters
    prsr.add_argument('--model_type',       type=str, default='swin_unetr',       help="Neural Network: Architectures")
    prsr.add_argument('--model_strides',    type=str, default='[(2, 2, 2), (1, 2, 2), (1, 2, 2), (1, 2, 2), (2, 2, 2)]', help="Neural Network: Convolutional Strides (as String Representation)")
    prsr.add_argument('--model_features',   type=str, default='[32, 64, 128, 256, 512, 1024]',                           help="Neural Network: Number of Encoder Channels (as String Representation)")
    prsr.add_argument('--batch_size',       type=int, default=8,                                                         help="Mini-Batch Size")
    prsr.add_argument('--use_def_model_hp', type=int, default=1,                                                         help="Use Default Set of Model-Specific Hyperparameters")

    args, _ = prsr.parse_known_args()
    args.image_shape = ast.literal_eval(args.image_shape)
>>>>>>> 081aafa2

    # retrieve default set of hyperparam (architecture, batch size) for given neural network
    if bool(args.use_def_model_hp):
        args = get_default_hyperparams(args)

    # for each fold
    for f in args.folds:
        # --------------------------------------------------------------------------------------------------------------------------
        # GPU/CPU specifications
        device, args = compute_spec_for_run(args=args)

        # derive dataLoaders
        train_gen, valid_gen, class_weights = prepare_datagens(args=args, fold_id=f)

        # integrate data augmentation pipeline from nnU-Net
        train_gen = apply_augmentations(
            dataloader=train_gen,
            num_threads=args.num_threads,
            disable=(not bool(args.enable_da))
        )
        
        # initialize multi-threaded augmenter in background
        train_gen.restart()

        # model definition
        model = neural_network_for_run(args=args, device=device)

        # loss function + optimizer
        loss_func = FocalLoss(alpha=class_weights[-1], gamma=args.focal_loss_gamma).to(device)
        optimizer = torch.optim.Adam(params=model.parameters(), lr=args.base_lr, amsgrad=True)
        # --------------------------------------------------------------------------------------------------------------------------
        # training loop
        writer = SummaryWriter()

        # resume or restart training model, based on whether checkpoint exists
        model, optimizer, tracking_metrics = resume_or_restart_training(
            model=model, optimizer=optimizer,
            device=device, args=args, fold_id=f
        )

        # for each epoch
        for epoch in range(tracking_metrics['start_epoch'], args.num_epochs):

            # optimize model x N training steps + update learning rate
            model.train()
            tracking_metrics['epoch'] = epoch

            model, optimizer, train_gen, tracking_metrics, writer = optimize_model(
                model=model, optimizer=optimizer, loss_func=loss_func, train_gen=train_gen,
                args=args, tracking_metrics=tracking_metrics, device=device, writer=writer
            )

            # ----------------------------------------------------------------------------------------------------------------------
            # for each round of validation
            if ((epoch+1) % args.validate_n_epochs == 0) and ((epoch+1) >= args.validate_min_epoch):

                # validate model per N epochs + export model weights
                model.eval()
                with torch.no_grad():  # no gradient updates during validation

                    model, optimizer, valid_gen, tracking_metrics, writer = validate_model(
                        model=model, optimizer=optimizer, valid_gen=valid_gen, args=args,
                        tracking_metrics=tracking_metrics, device=device, writer=writer
                    )

        # --------------------------------------------------------------------------------------------------------------------------
        print(
            f"Training Complete! Peak Validation Ranking Score: {tracking_metrics['best_metric']:.4f} "
            f"@ Epoch: {tracking_metrics['best_metric_epoch']}")
        writer.close()
        # --------------------------------------------------------------------------------------------------------------------------


if __name__ == '__main__':
    main()


"""
With 40 GB of VRAM (A100):
docker run --cpus=8 --memory=32gb --shm-size=32gb --gpus='"device=7"' -it --rm \
    -v /data/fast/joeran/picai/workdir:/workdir/ \
    -v /data/fast/joeran/repos:/repos/ \
    joeranbosma/picai_swinunetr:latest python -u /repos/picai_baseline/src/picai_baseline/swin_unetr/train.py \
    --weights_dir='/workdir/results/SwinUNETR/weights/' \
    --overviews_dir='/workdir/results/SwinUNETR/overviews/' \
    --folds 0 1 2 3 4 --max_threads 6 --enable_da 1 --num_epochs 250 \
    --validate_n_epochs 5 --validate_min_epoch 0 --batch_size 3
"""<|MERGE_RESOLUTION|>--- conflicted
+++ resolved
@@ -89,7 +89,6 @@
                         help="Folds selected for training/validation run")
 
     # training hyperparameters
-<<<<<<< HEAD
     parser.add_argument('--image_shape', type=int, nargs="+", default=[20, 256, 256],   
                         help="Image shape (z, y, x)")
     parser.add_argument('--num_channels', type=int, default=3,                
@@ -106,7 +105,7 @@
                         help="Enable data augmentation")
 
     # neural network-specific hyperparameters
-    parser.add_argument('--model_type', type=str, default='unet',                                                    
+    parser.add_argument('--model_type', type=str, default='swin_unetr',                                                    
                         help="Neural network: architectures")
     parser.add_argument('--model_strides', type=str, default='[(2, 2, 2), (1, 2, 2), (1, 2, 2), (1, 2, 2), (2, 2, 2)]', 
                         help="Neural network: convolutional strides (as string representation)")
@@ -120,25 +119,7 @@
     args = parser.parse_args()
     args.model_strides = ast.literal_eval(args.model_strides)
     args.model_features = ast.literal_eval(args.model_features)
-=======
-    prsr.add_argument('--image_shape',      type=int, nargs="+",   default=[20, 256, 256], help="Image Shape (as String Representation)")
-    prsr.add_argument('--num_channels',     type=int,   default=3,                help="Number of Channels/Sequences")
-    prsr.add_argument('--num_classes',      type=int,   default=2,                help="Number of Classes at Train-Time")
-    prsr.add_argument('--num_epochs',       type=int,   default=100,              help="Number of Training Epochs")
-    prsr.add_argument('--base_lr',          type=float, default=0.001,            help="Learning Rate")
-    prsr.add_argument('--focal_loss_gamma', type=float, default=0.0,              help="Focal Loss (Gamma Value)")
-    prsr.add_argument('--enable_da',        type=int,   default=1,                help="Enable Data Augmentation")
-
-    # neural network-specific hyperparameters
-    prsr.add_argument('--model_type',       type=str, default='swin_unetr',       help="Neural Network: Architectures")
-    prsr.add_argument('--model_strides',    type=str, default='[(2, 2, 2), (1, 2, 2), (1, 2, 2), (1, 2, 2), (2, 2, 2)]', help="Neural Network: Convolutional Strides (as String Representation)")
-    prsr.add_argument('--model_features',   type=str, default='[32, 64, 128, 256, 512, 1024]',                           help="Neural Network: Number of Encoder Channels (as String Representation)")
-    prsr.add_argument('--batch_size',       type=int, default=8,                                                         help="Mini-Batch Size")
-    prsr.add_argument('--use_def_model_hp', type=int, default=1,                                                         help="Use Default Set of Model-Specific Hyperparameters")
-
-    args, _ = prsr.parse_known_args()
-    args.image_shape = ast.literal_eval(args.image_shape)
->>>>>>> 081aafa2
+
 
     # retrieve default set of hyperparam (architecture, batch size) for given neural network
     if bool(args.use_def_model_hp):
